--- conflicted
+++ resolved
@@ -77,19 +77,9 @@
  */
 void
 accept_connection(const struct Listener *listener, struct ev_loop *loop) {
-<<<<<<< HEAD
-    struct Connection *c;
-    int sockfd;
-    int on = 1;
-
-    c = new_connection();
-    if (c == NULL) {
-        syslog(LOG_CRIT, "new_connection failed");
-=======
     struct Connection *con = new_connection();
     if (con == NULL) {
         err("new_connection failed");
->>>>>>> ceb26e2c
         return;
     }
 
@@ -102,22 +92,12 @@
         return;
     }
 
-<<<<<<< HEAD
-    if (setsockopt(sockfd, SOL_SOCKET, SO_TIMESTAMP, &on, sizeof(on)) != 0)
-        syslog(LOG_CRIT, "setsockopt(): %s", strerror(errno));
-
-    ev_io_init(&c->client.watcher, connection_cb, sockfd, EV_READ);
-    c->client.watcher.data = c;
-    c->state = ACCEPTED;
-    c->listener = listener;
-=======
     /* Avoiding type-punned pointer warning */
     struct ev_io *client_watcher = &con->client.watcher;
     ev_io_init(client_watcher, connection_cb, sockfd, EV_READ);
     con->client.watcher.data = con;
     con->state = ACCEPTED;
     con->listener = listener;
->>>>>>> ceb26e2c
 
     TAILQ_INSERT_HEAD(&connections, con, entries);
 
@@ -505,27 +485,15 @@
     con->server.addr_len = sizeof(con->server.addr);
     con->hostname = NULL;
 
-<<<<<<< HEAD
-    c->client.buffer = new_buffer(4096);
-    if (c->client.buffer == NULL) {
-        free_connection(c);
-        return NULL;
-    }
-
-    c->server.buffer = new_buffer(4096);
-    if (c->server.buffer == NULL) {
-        free_connection(c);
-=======
-    con->client.buffer = new_buffer();
+    con->client.buffer = new_buffer(4096);
     if (con->client.buffer == NULL) {
         free_connection(con);
         return NULL;
     }
 
-    con->server.buffer = new_buffer();
+    con->server.buffer = new_buffer(4096);
     if (con->server.buffer == NULL) {
         free_connection(con);
->>>>>>> ceb26e2c
         return NULL;
     }
 
