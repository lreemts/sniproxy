--- conflicted
+++ resolved
@@ -51,18 +51,11 @@
 static void client_tx_cb(struct ev_loop *, struct ev_io *, int);
 static void server_tx_cb(struct ev_loop *, struct ev_io *, int);
 static void move_to_head_of_queue(struct Connection *);
-<<<<<<< HEAD
 static void handle_connection_client_hello(struct ev_loop *,
                                            struct Connection *);
 static void close_connection(struct ev_loop *, struct Connection *);
-static void close_client_connection(struct ev_loop *, struct Connection *);
-static void close_server_connection(struct ev_loop *, struct Connection *);
-=======
-static void handle_connection_client_hello(struct Connection *);
-static void close_connection(struct Connection *);
-static void close_client_socket(struct Connection *);
-static void close_server_socket(struct Connection *);
->>>>>>> ac9ef699
+static void close_client_socket(struct ev_loop *, struct Connection *);
+static void close_server_socket(struct ev_loop *, struct Connection *);
 static struct Connection *new_connection();
 static void free_connection(struct Connection *);
 static void print_connection(FILE *, const struct Connection *);
@@ -94,18 +87,6 @@
         syslog(LOG_NOTICE, "accept failed: %s", strerror(errno));
         free_connection(c);
         return;
-<<<<<<< HEAD
-=======
-    } else if (c->client.sockfd > (int)FD_SETSIZE) {
-        syslog(LOG_WARNING, "File descriptor > than FD_SETSIZE, "
-                            "closing incoming connection\n");
-
-        /* must close explicitly since state is still NEW */
-        close_client_socket(c);
-
-        free_connection(c);
-        return;
->>>>>>> ac9ef699
     }
 
     ev_io_init(&c->client.rx_watcher, client_rx_cb, sockfd, EV_READ);
@@ -130,125 +111,6 @@
     }
 }
 
-<<<<<<< HEAD
-=======
-/*
- * Prepares the fd_set as a set of all active file descriptors in all our
- * currently active connections and one additional file descriptor fd that
- * can be used for a listening socket.
- * Returns the highest file descriptor in the set.
- */
-int
-fd_set_connections(fd_set *rfds, fd_set *wfds, int max) {
-    struct Connection *iter;
-
-    TAILQ_FOREACH(iter, &connections, entries) {
-        switch (iter->state) {
-            case CONNECTED:
-                if (buffer_room(iter->server.buffer))
-                    FD_SET(iter->server.sockfd, rfds);
-
-                if (buffer_len(iter->client.buffer))
-                    FD_SET(iter->server.sockfd, wfds);
-
-                max = MAX(max, iter->server.sockfd);
-                /* Fall through */
-            case ACCEPTED:
-                if (buffer_room(iter->client.buffer))
-                    FD_SET(iter->client.sockfd, rfds);
-
-                if (buffer_len(iter->server.buffer))
-                    FD_SET(iter->client.sockfd, wfds);
-
-                max = MAX(max, iter->client.sockfd);
-                break;
-            case SERVER_CLOSED:
-                /* we need to handle this connection even if we have no data
-                   to write so we can close the connection */
-                FD_SET(iter->client.sockfd, wfds);
-
-                max = MAX(max, iter->client.sockfd);
-                break;
-            case CLIENT_CLOSED:
-                FD_SET(iter->server.sockfd, wfds);
-
-                max = MAX(max, iter->server.sockfd);
-                break;
-            case CLOSED:
-                /* do nothing */
-                break;
-            default:
-                syslog(LOG_WARNING, "Invalid state %d", iter->state);
-        }
-    }
-
-    return max;
-}
-
-void
-handle_connections(fd_set *rfds, fd_set *wfds) {
-    struct Connection *iter, *tmp;
-    int err;
-
-    TAILQ_FOREACH_SAFE(iter, &connections, entries, tmp) {
-        err = 0;
-        switch (iter->state) {
-            case CONNECTED:
-                if (FD_ISSET(iter->server.sockfd, rfds) &&
-                        buffer_room(iter->server.buffer))
-                    err = handle_connection_server_rx(iter);
-
-                if (!err && FD_ISSET(iter->server.sockfd, wfds) &&
-                        buffer_len(iter->client.buffer))
-                    err = handle_connection_server_tx(iter);
-
-                if (err)
-                    close_server_socket(iter);
-
-                err = 0;
-                /* Fall through */
-            case ACCEPTED:
-                if (FD_ISSET(iter->client.sockfd, rfds) &&
-                        buffer_room(iter->client.buffer))
-                    err = handle_connection_client_rx(iter);
-
-                if (!err && FD_ISSET(iter->client.sockfd, wfds) &&
-                        buffer_len(iter->server.buffer))
-                    err = handle_connection_client_tx(iter);
-
-                if (err)
-                    close_client_socket(iter);
-
-                break;
-            case SERVER_CLOSED:
-                if (FD_ISSET(iter->client.sockfd, wfds) &&
-                        buffer_len(iter->server.buffer))
-                    err = handle_connection_client_tx(iter);
-
-                if (err || buffer_len(iter->server.buffer) == 0)
-                    close_client_socket(iter);
-
-                break;
-            case CLIENT_CLOSED:
-                if (FD_ISSET(iter->server.sockfd, wfds) &&
-                        buffer_len(iter->client.buffer))
-                    err = handle_connection_server_tx(iter);
-
-                if (err || buffer_len(iter->client.buffer) == 0)
-                    close_server_socket(iter);
-
-                break;
-            case CLOSED:
-                TAILQ_REMOVE(&connections, iter, entries);
-                free_connection(iter);
-                break;
-            default:
-                syslog(LOG_WARNING, "Invalid state %d", iter->state);
-        }
-    }
-}
-
->>>>>>> ac9ef699
 /* dumps a list of all connections for debugging */
 void
 print_connections() {
@@ -334,16 +196,12 @@
     int n;
 
     n = buffer_recv(con->client.buffer,
-<<<<<<< HEAD
                     con->client.rx_watcher.fd, MSG_DONTWAIT);
-=======
-                    con->client.sockfd, MSG_DONTWAIT);
->>>>>>> ac9ef699
     if (n < 0 && !IS_TEMPORARY_SOCKERR(errno)) {
         syslog(LOG_INFO, "recv failed: %s", strerror(errno));
         return;
     } else if (n == 0) { /* Client closed socket */
-        close_client_connection(loop, con);
+        close_client_socket(loop, con);
         if (con->state == CLOSED)
             close_connection(loop, con);
         return;
@@ -374,11 +232,7 @@
     int n;
 
     n = buffer_send(con->server.buffer,
-<<<<<<< HEAD
                     con->client.tx_watcher.fd, MSG_DONTWAIT);
-=======
-                    con->client.sockfd, MSG_DONTWAIT);
->>>>>>> ac9ef699
     if (n < 0 && !IS_TEMPORARY_SOCKERR(errno)) {
         syslog(LOG_INFO, "send failed: %s", strerror(errno));
         return;
@@ -410,16 +264,12 @@
     int n;
 
     n = buffer_recv(con->server.buffer,
-<<<<<<< HEAD
                     con->server.rx_watcher.fd, MSG_DONTWAIT);
-=======
-                    con->server.sockfd, MSG_DONTWAIT);
->>>>>>> ac9ef699
     if (n < 0 && !IS_TEMPORARY_SOCKERR(errno)) {
         syslog(LOG_INFO, "recv failed: %s", strerror(errno));
         return;
     } else if (n == 0) { /* Server closed socket */
-        close_server_connection(loop, con);
+        close_server_socket(loop, con);
         if (con->state == CLOSED)
             close_connection(loop, con);
         return;
@@ -450,13 +300,8 @@
     int n;
 
     n = buffer_send(con->client.buffer,
-<<<<<<< HEAD
                     con->server.rx_watcher.fd, MSG_DONTWAIT);
-    if (n < 0 && (errno != EAGAIN && errno != EWOULDBLOCK)) {
-=======
-                    con->server.sockfd, MSG_DONTWAIT);
     if (n < 0 && !IS_TEMPORARY_SOCKERR(errno)) {
->>>>>>> ac9ef699
         syslog(LOG_INFO, "send failed: %s", strerror(errno));
         return;
     }
@@ -525,21 +370,7 @@
     if (sockfd < 0) {
         syslog(LOG_NOTICE, "Server connection failed to %s", hostname);
         free(hostname);
-<<<<<<< HEAD
         return close_connection(loop, con);
-=======
-        return;
-    } else if (con->server.sockfd > (int)FD_SETSIZE) {
-        syslog(LOG_WARNING, "File descriptor > than FD_SETSIZE, "
-                            "closing server connection\n");
-
-        /* must close explicitly as state is not yet CONNECTED */
-        close_server_socket(con);
-
-        close_connection(con);
-        free(hostname);
-        return;
->>>>>>> ac9ef699
     }
 
     ev_io_init(&con->server.rx_watcher, server_rx_cb, sockfd, EV_READ);
@@ -567,38 +398,25 @@
     if (c->state == CONNECTED ||
         c->state == ACCEPTED ||
         c->state == SERVER_CLOSED)
-<<<<<<< HEAD
-        close_client_connection(loop, c);
+        close_client_socket(loop, c);
 
     if (c->state == CONNECTED ||
         c->state == CLIENT_CLOSED)
-        close_server_connection(loop, c);
+        close_server_socket(loop, c);
 
     TAILQ_REMOVE(&connections, c, entries);
     free_connection(c);
-=======
-        close_client_socket(c);
-
-    if (c->state == CONNECTED ||
-        c->state == CLIENT_CLOSED)
-        close_server_socket(c);
->>>>>>> ac9ef699
 }
 
 /* Close client socket.
  * Caller must ensure that it has not been closed before.
  */
 static void
-<<<<<<< HEAD
-close_client_connection(struct ev_loop *loop, struct Connection *c) {
+close_client_socket(struct ev_loop *loop, struct Connection *c) {
     ev_io_stop(loop, &c->client.rx_watcher);
     ev_io_stop(loop, &c->client.tx_watcher);
 
     if (close(c->client.rx_watcher.fd) < 0)
-=======
-close_client_socket(struct Connection *c) {
-    if (close(c->client.sockfd) < 0)
->>>>>>> ac9ef699
         syslog(LOG_INFO, "close failed: %s", strerror(errno));
 
     /* next state depends on previous state */
@@ -612,16 +430,11 @@
  * Caller must ensure that it has not been closed before.
  */
 static void
-<<<<<<< HEAD
-close_server_connection(struct ev_loop *loop, struct Connection *c) {
+close_server_socket(struct ev_loop *loop, struct Connection *c) {
     ev_io_stop(loop, &c->server.rx_watcher);
     ev_io_stop(loop, &c->server.tx_watcher);
 
     if (close(c->server.rx_watcher.fd) < 0)
-=======
-close_server_socket(struct Connection *c) {
-    if (close(c->server.sockfd) < 0)
->>>>>>> ac9ef699
         syslog(LOG_INFO, "close failed: %s", strerror(errno));
 
     /* next state depends on previous state */
