--- conflicted
+++ resolved
@@ -325,22 +325,13 @@
 }
 
 static void
-<<<<<<< HEAD
-handle_connection_client_hello(struct Connection *con, struct ev_loop *loop) {
-    char buffer[1460]; /* TCP MSS over standard Ethernet and IPv4 */
-    ssize_t len;
-    int parse_result;
-    char peer_ip[INET6_ADDRSTRLEN + 8];
-    int sockfd = -1;
-    struct ProtocolRes pres;
-=======
 parse_client_request(struct Connection *con, struct ev_loop *loop) {
     const char *payload;
     ssize_t payload_len = buffer_coalesce(con->client.buffer, (const void **)&payload);
-    char *hostname = NULL;
->>>>>>> 8ebaa93e
-
-    int result = con->listener->protocol->parse_packet(payload, payload_len, &hostname);
+
+    int result = con->listener->protocol->parse_packet(con->listener,
+                                                       payload, payload_len,
+                                                       &con->pres);
     if (result < 0) {
         char client[INET6_ADDRSTRLEN + 8];
 
@@ -348,19 +339,10 @@
             if (buffer_room(con->client.buffer) > 0)
                 return; /* give client a chance to send more data */
 
-<<<<<<< HEAD
-    parse_result = con->listener->protocol->parse_packet(con->listener, buffer, len, 
-                                                         &pres);
-    if (parse_result == -1) {
-        return;  /* incomplete request: try again */
-    } else if (parse_result < -1) {
-        if (parse_result == -2) {
-=======
             warn("Request from %s exceeded %ld byte buffer size",
                     buffer_size(con->client.buffer),
                     display_sockaddr(&con->client.addr, client, sizeof(client)));
         } else if (result == -2) {
->>>>>>> 8ebaa93e
             warn("Request from %s did not include a hostname",
                     display_sockaddr(&con->client.addr, client, sizeof(client)));
         } else {
@@ -381,22 +363,7 @@
             return;
         }
     }
-<<<<<<< HEAD
-    con->hostname = pres.name;
-
-    if (pres.name == NULL) {
-       warn("name returned from parse_packet is null");
-       return;
-    }
-
-    /* TODO break the remainder out into other states */
-
-    /* lookup server for name and connect */
-    struct Address *server_address =
-        listener_lookup_server_address(con->listener, pres.name, pres.name_size, pres.name_type);
-=======
-
-    con->hostname = hostname;
+
     con->state = PARSED;
 }
 
@@ -404,8 +371,9 @@
 resolve_server_address(struct Connection *con, struct ev_loop *loop) {
     /* TODO avoid extra malloc in listener_lookup_server_address() */
     struct Address *server_address =
-        listener_lookup_server_address(con->listener, con->hostname);
->>>>>>> 8ebaa93e
+        listener_lookup_server_address(con->listener,
+                                       con->pres.name, con->pres.name_size,
+                                       con->pres.name_type);
 
     if (server_address == NULL) {
         close_client_socket(con, loop);
@@ -495,11 +463,6 @@
         return;
     }
 
-<<<<<<< HEAD
-    if (sockfd < 0) {
-        warn("Server connection failed to %.*s", pres.name_size, pres.name);
-        close_client_socket(con, loop);
-=======
     int flags = fcntl(sockfd, F_GETFL, 0);
     fcntl(sockfd, F_SETFL, flags | O_NONBLOCK);
 
@@ -514,7 +477,6 @@
                 strerror(errno));
 
         con->state = SERVER_CLOSED;
->>>>>>> 8ebaa93e
         return;
     }
 
@@ -612,7 +574,9 @@
     con->state = NEW;
     con->client.addr_len = sizeof(con->client.addr);
     con->server.addr_len = sizeof(con->server.addr);
-    con->hostname = NULL;
+    con->pres.name = NULL;
+    con->pres.name_size = 0;
+    con->pres.name_type = 0;
     con->query_handle = NULL;
 
     con->client.buffer = new_buffer(4096);
@@ -669,7 +633,7 @@
            client_address,
            listener_address,
            server_address,
-           con->hostname,
+           con->pres.name,
            con->server.buffer->tx_bytes,
            con->server.buffer->rx_bytes,
            con->client.buffer->tx_bytes,
@@ -705,7 +669,7 @@
 
     free_buffer(con->client.buffer);
     free_buffer(con->server.buffer);
-    free((void *)con->hostname); /* cast away const'ness */
+    free((void *)con->pres.name); /* cast away const'ness */
     free(con);
 }
 
