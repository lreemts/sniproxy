<<<<<<< HEAD
#include <stdio.h>
=======
/*
 * Copyright (c) 2011 and 2012, Dustin Lundquist <dustin@null-ptr.net>
 * All rights reserved.
 *
 * Redistribution and use in source and binary forms, with or without 
 * modification, are permitted provided that the following conditions are met:
 *
 * 1. Redistributions of source code must retain the above copyright notice, 
 *    this list of conditions and the following disclaimer.
 * 2. Redistributions in binary form must reproduce the above copyright
 *    notice, this list of conditions and the following disclaimer in the
 *    documentation and/or other materials provided with the distribution.
 *
 * THIS SOFTWARE IS PROVIDED BY THE COPYRIGHT HOLDERS AND CONTRIBUTORS "AS IS"
 * AND ANY EXPRESS OR IMPLIED WARRANTIES, INCLUDING, BUT NOT LIMITED TO, THE
 * IMPLIED WARRANTIES OF MERCHANTABILITY AND FITNESS FOR A PARTICULAR PURPOSE
 * ARE DISCLAIMED. IN NO EVENT SHALL THE COPYRIGHT HOLDER OR CONTRIBUTORS BE
 * LIABLE FOR ANY DIRECT, INDIRECT, INCIDENTAL, SPECIAL, EXEMPLARY, OR
 * CONSEQUENTIAL DAMAGES (INCLUDING, BUT NOT LIMITED TO, PROCUREMENT OF
 * SUBSTITUTE GOODS OR SERVICES; LOSS OF USE, DATA, OR PROFITS; OR BUSINESS
 * INTERRUPTION) HOWEVER CAUSED AND ON ANY THEORY OF LIABILITY, WHETHER IN
 * CONTRACT, STRICT LIABILITY, OR TORT (INCLUDING NEGLIGENCE OR OTHERWISE)
 * ARISING IN ANY WAY OUT OF THE USE OF THIS SOFTWARE, EVEN IF ADVISED OF THE
 * POSSIBILITY OF SUCH DAMAGE.
 */
#include <stdlib.h>
>>>>>>> d7dc7302
#include <string.h>
#include <stdlib.h>
#include <stddef.h> /* offsetof */
#include <strings.h> /* strcasecmp() */
#include <unistd.h>
#include <syslog.h>
#include <sys/queue.h>
#include <sys/select.h>
#include <sys/un.h>
#include <arpa/inet.h>
#include "util.h"
#include "listener.h"
#include "tls.h"
#include "http.h"

#define BACKLOG 5
#define UNIX_PATH_MAX 108
#define MAX(X,Y) ((X) > (Y) ? (X) : (Y))


static void close_listener(struct Listener *);
static size_t parse_address(struct sockaddr_storage*, const char*, int);



/*
 * Prepares the fd_set as a set of all active file descriptors in all our
 * currently active connections and one additional file descriptior fd that
 * can be used for a listening socket.
 * Returns the highest file descriptor in the set.
 */
int
fd_set_listeners(const struct Listener_head *listeners, fd_set *fds, int max) {
    struct Listener *iter;

    SLIST_FOREACH(iter, listeners, entries) {
        if (iter->sockfd > FD_SETSIZE) {
            syslog(LOG_WARNING, "File descriptor > than FD_SETSIZE\n");
            break;
        }

        FD_SET(iter->sockfd, fds);
        max = MAX(max, iter->sockfd);
    }

    return max;
}

int
init_listeners(struct Listener_head *listeners, const struct Table_head *tables) {
    struct Listener *iter;
    int count = 0;

    SLIST_FOREACH(iter, listeners, entries) {
        if (init_listener(iter, tables) <= 0) {
            fprintf(stderr, "Failed to initalize listener: \n");
            print_listener_config(stderr, iter);
            return -1;
        }
        count ++;
    }

    return count;
}

void
handle_listeners(const struct Listener_head *listeners, const fd_set *rfds, void (*accept_cb)(struct Listener *)) {
    struct Listener *iter;

    SLIST_FOREACH(iter, listeners, entries) {
        if (FD_ISSET (iter->sockfd, rfds))
            accept_cb(iter);
    }
}

struct Listener *
new_listener() {
    struct Listener *listener;

    listener = calloc(1, sizeof(struct Listener));
    if (listener == NULL) {
        perror("malloc");
        return NULL;
    }

    listener->protocol = TLS;

    return listener;
}

int
accept_listener_arg(struct Listener *listener, char *arg) {
    if (listener->addr.ss_family == 0) {
        if (isnumeric(arg))
            listener->addr_len = parse_address(&listener->addr, NULL, atoi(arg));
        else 
            listener->addr_len = parse_address(&listener->addr, arg, 0);

        if (listener->addr_len == 0) {
            fprintf(stderr, "Invalid listener argument %s\n", arg);
            return -1;
        }
    } else if (listener->addr.ss_family == AF_INET && isnumeric(arg)) {
        ((struct sockaddr_in *)&listener->addr)->sin_port = htons(atoi(arg));
    } else if (listener->addr.ss_family == AF_INET6 && isnumeric(arg)) {
        ((struct sockaddr_in6 *)&listener->addr)->sin6_port = htons(atoi(arg));
    } else {
        fprintf(stderr, "Invalid listener argument %s\n", arg);
    }

    return 1;
}

int
accept_listener_table_name(struct Listener *listener, char *table_name) {
    if (listener->table_name == NULL)
        listener->table_name = strdup(table_name);
    else
        fprintf(stderr, "Duplicate table_name: %s\n", table_name);

    return 1;
}

int
accept_listener_protocol(struct Listener *listener, char *protocol) {
    if (listener->protocol == 0 && strcasecmp(protocol, "http") == 0)
        listener->protocol = HTTP;
    else
        listener->protocol = TLS;

    if (listener->addr.ss_family == AF_INET && ((struct sockaddr_in *)&listener->addr)->sin_port == 0)
        ((struct sockaddr_in *)&listener->addr)->sin_port = listener->protocol == TLS ? 443 : 80;
    else if (listener->addr.ss_family == AF_INET6 && ((struct sockaddr_in6 *)&listener->addr)->sin6_port == 0)
        ((struct sockaddr_in6 *)&listener->addr)->sin6_port = listener->protocol == TLS ? 443 : 80;
            
    return 1;
}


void
add_listener(struct Listener_head *listeners, struct Listener *listener) {
    SLIST_INSERT_HEAD(listeners, listener, entries);
}

void
remove_listener(struct Listener_head *listeners, struct Listener *listener) {
    SLIST_REMOVE(listeners, listener, Listener, entries);
    close_listener(listener);
    free_listener(listener);
}

int valid_listener(const struct Listener *listener) {
    union {
        const struct sockaddr_storage *storage;
        const struct sockaddr_in *sin;
        const struct sockaddr_in6 *sin6;
        const struct sockaddr_un *sun;
    } addr;
    
    addr.storage = &listener->addr;

    switch(addr.storage->ss_family) {
        case AF_UNIX:
            break;
        case AF_INET:
            if (listener->addr_len != sizeof(struct sockaddr_in)) {
                fprintf(stderr, "IPv4 and addr_len not set correctly\n");
                return 0;
            }
            if (addr.sin->sin_port == 0) {
                fprintf(stderr, "IPv4 and port not set\n");
                return 0;
            }
            break;
        case AF_INET6:
            if (listener->addr_len != sizeof(struct sockaddr_in6)) {
                fprintf(stderr, "IPv6 and addr_len not set correctly\n");
                return 0;
            }
            if (addr.sin6->sin6_port == 0) {
                fprintf(stderr, "IPv6 and port not set\n");
                return 0;
            }
            break;
        default:
            fprintf(stderr, "Invalid address family\n");
            return 0;
    }

    if (listener->protocol != TLS && listener->protocol != HTTP) {
        fprintf(stderr, "Invalid protocol\n");
        return 0;
    }

    return 1;
}

int 
init_listener(struct Listener *listener, const struct Table_head *tables) {
    listener->table = lookup_table(tables, listener->table_name);
    if (listener->table == NULL) {
        fprintf(stderr, "Table \"%s\" not defined\n", listener->table_name);
        return -1;
    }
    
    listener->sockfd = socket(listener->addr.ss_family, SOCK_STREAM, 0);
    if (listener->sockfd < 0) {
        syslog(LOG_CRIT, "socket failed");
        return -2;
    }

    // set SO_REUSEADDR on server socket to facilitate restart
    int reuseval = 1;
    setsockopt(listener->sockfd, SOL_SOCKET, SO_REUSEADDR, &reuseval, sizeof(reuseval));
    
    if (bind(listener->sockfd, (struct sockaddr *)&listener->addr, listener->addr_len) < 0) {
        syslog(LOG_CRIT, "bind failed");
        close(listener->sockfd);
        return -3;
    }

    if (listen(listener->sockfd, BACKLOG) < 0) {
        syslog(LOG_CRIT, "listen failed");
        close(listener->sockfd);
        return -4;
    }

    switch(listener->protocol) {
        case TLS:
            listener->parse_packet = parse_tls_header;
            listener->close_client_socket = close_tls_socket;
            break;
        case HTTP:
            listener->parse_packet = parse_http_header;
            listener->close_client_socket = close_http_socket;
            break;
        default:
            syslog(LOG_CRIT, "invalid protocol");
            return -5;
    }

    return listener->sockfd;
}

static void
close_listener(struct Listener * listener) {
    close(listener->sockfd);
}

void
free_listener(struct Listener *listener) {
    if (listener->table_name != NULL)
        free (listener->table_name);
    free (listener);
}

void
print_listener_config(FILE *file, const struct Listener *listener) {
    char addr_str[INET_ADDRSTRLEN];
    union {
        const struct sockaddr_storage *storage;
        const struct sockaddr_in *sin;
        const struct sockaddr_in6 *sin6;
        const struct sockaddr_un *sun;
    } addr;
    
    addr.storage = &listener->addr;

    switch(addr.storage->ss_family) {
        case AF_UNIX:
            fprintf(file, "listener unix:%s {\n", (char *)&addr.sun->sun_path);
            break;
        case AF_INET:
            inet_ntop(AF_INET, &addr.sin->sin_addr, addr_str, listener->addr_len);
            fprintf(file, "listener %s %d {\n", addr_str, ntohs(addr.sin->sin_port));
            break;
        case AF_INET6:
            inet_ntop(AF_INET6, &addr.sin6->sin6_addr, addr_str, listener->addr_len);
            fprintf(file, "listener %s %d {\n", addr_str, ntohs(addr.sin6->sin6_port));
            break;
        default:
            fprintf(file, "listener {\n");
            break;
    }

    if (listener->protocol == TLS)
        fprintf(file, "\tprotocol tls\n");
    else
        fprintf(file, "\tprotocol http\n");

    if (listener->table_name)
        fprintf(file, "\ttable %s\n", listener->table_name);

    fprintf(file, "}\n\n");
}

void
free_listeners(struct Listener_head *listeners) {
    struct Listener *iter;

    while ((iter = SLIST_FIRST(listeners)) != NULL) {
        SLIST_REMOVE_HEAD(listeners, entries);
        close_listener(iter);
        free_listener(iter);
    }
}

static size_t
parse_address(struct sockaddr_storage* saddr, const char* address, int port) {
    union {
        struct sockaddr_storage *storage;
        struct sockaddr_in *sin;
        struct sockaddr_in6 *sin6;
        struct sockaddr_un *sun;
    } addr;
    addr.storage = saddr;

    memset(addr.storage, 0, sizeof(struct sockaddr_storage));
    if (address == NULL) {
        addr.sin6->sin6_family = AF_INET6;
        addr.sin6->sin6_port = htons(port);
        return sizeof(struct sockaddr_in6);
    }

    if (inet_pton(AF_INET, address, &addr.sin->sin_addr) == 1) {
        addr.sin->sin_family = AF_INET;
        addr.sin->sin_port = htons(port);
        return sizeof(struct sockaddr_in);
    }

    /* rezero addr incase inet_pton corrupted it while trying to parse IPv4 */
    memset(addr.storage, 0, sizeof(struct sockaddr_storage));
    if (inet_pton(AF_INET6, address, &addr.sin6->sin6_addr) == 1) {
        addr.sin6->sin6_family = AF_INET6;
        addr.sin6->sin6_port = htons(port);
        return sizeof(struct sockaddr_in6);
    }

    memset(addr.storage, 0, sizeof(struct sockaddr_storage));
    if (strncmp("unix:", address, 5) == 0) {
        addr.sun->sun_family = AF_UNIX;
        strncpy(addr.sun->sun_path, address + 5, UNIX_PATH_MAX);
        return offsetof(struct sockaddr_un, sun_path) + strlen(addr.sun->sun_path);
    }

    return 0;
}<|MERGE_RESOLUTION|>--- conflicted
+++ resolved
@@ -1,6 +1,3 @@
-<<<<<<< HEAD
-#include <stdio.h>
-=======
 /*
  * Copyright (c) 2011 and 2012, Dustin Lundquist <dustin@null-ptr.net>
  * All rights reserved.
@@ -26,8 +23,8 @@
  * ARISING IN ANY WAY OUT OF THE USE OF THIS SOFTWARE, EVEN IF ADVISED OF THE
  * POSSIBILITY OF SUCH DAMAGE.
  */
+#include <stdio.h>
 #include <stdlib.h>
->>>>>>> d7dc7302
 #include <string.h>
 #include <stdlib.h>
 #include <stddef.h> /* offsetof */
