--- conflicted
+++ resolved
@@ -335,22 +335,15 @@
 
 struct Address *
 listener_lookup_server_address(const struct Listener *listener,
-<<<<<<< HEAD
-        const char *name, unsigned name_size, unsigned ntype) {
+        const char *name, size_t name_len, unsigned ntype) {
     struct Address *new_addr = NULL;
     const struct Address *addr = NULL;
 
     if (ntype == NTYPE_ALPN && listener->alpn_table) {
-        addr = table_lookup_server_address(listener->alpn_table, name, name_size);
+        addr = table_lookup_server_address(listener->alpn_table, name, name_len);
     } else if (ntype == NTYPE_HOST && listener->table) {
-        addr = table_lookup_server_address(listener->table, name, name_size);
-    }
-=======
-        const char *name, size_t name_len) {
-    struct Address *new_addr = NULL;
-    const struct Address *addr =
-        table_lookup_server_address(listener->table, name, name_len);
->>>>>>> fd09d611
+        addr = table_lookup_server_address(listener->table, name, name_len);
+    }
 
     if (addr == NULL)
         addr = listener->fallback_address;
@@ -363,11 +356,7 @@
     if (address_is_wildcard(addr)) {
         new_addr = new_address(name);
         if (new_addr == NULL) {
-<<<<<<< HEAD
-            warn("Invalid name %s", name);
-=======
             warn("Invalid hostname %.*s", (int)name_len, name);
->>>>>>> fd09d611
 
             return listener->fallback_address;
         }
