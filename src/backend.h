--- conflicted
+++ resolved
@@ -34,11 +34,7 @@
 STAILQ_HEAD(Backend_head, Backend);
 
 struct Backend {
-<<<<<<< HEAD
-    char *hostname; /* name actually */
-=======
     char *name;
->>>>>>> fd09d611
     struct Address *address;
 
     /* Runtime fields */
