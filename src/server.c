--- conflicted
+++ resolved
@@ -9,12 +9,8 @@
 
 static volatile int running; /* For signal handler */
 static volatile int sighup_received; /* For signal handler */
-<<<<<<< HEAD
+static volatile int sigusr1_received; /* For signal handler */
 static struct Config *config;
-=======
-static volatile int sigusr1_received; /* For signal handler */
-
->>>>>>> bcc982cd
 
 int
 init_server(struct Config * c) {
@@ -44,14 +40,9 @@
 
     while (running) {
         FD_ZERO(&rfds);
-<<<<<<< HEAD
+        FD_ZERO(&wfds);
         maxfd = fd_set_listeners(&config->listeners, &rfds, 0);
-        maxfd = fd_set_connections(&rfds, maxfd);
-=======
-        FD_ZERO(&wfds);
-        maxfd = fd_set_listeners(&rfds, 0);
         maxfd = fd_set_connections(&rfds, &wfds, maxfd);
->>>>>>> bcc982cd
 
         if (select(maxfd + 1, &rfds, &wfds, NULL, NULL) < 0) {
             /* select() might have failed because we received a signal, so we need to check */
@@ -70,14 +61,9 @@
             continue; /* our file descriptor sets are undefined, so select again */
         }
 
-<<<<<<< HEAD
         handle_listeners(&config->listeners, &rfds, accept_connection);
 
-        handle_connections(&rfds);
-=======
-        handle_listeners(&rfds);
         handle_connections(&rfds, &wfds);
->>>>>>> bcc982cd
     }
 
     free_listeners(&config->listeners);
