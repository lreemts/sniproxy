--- conflicted
+++ resolved
@@ -297,26 +297,17 @@
             0x01 // Mode: Peer allows to send requests
 };
 static struct test_packet good[] = {
-<<<<<<< HEAD
     { (char *)good_data_1, sizeof(good_data_1), NTYPE_HOST, "localhost", 9 },
+    { (char *)good_data_2, sizeof(good_data_2), NTYPE_HOST, "localhost", 9 },
+    { (char *)good_data_3, sizeof(good_data_3), NTYPE_HOST, "localhost", 9 },
     { (char *)alpn_good_data_1, sizeof(alpn_good_data_1), NTYPE_ALPN, "http/2.0", 8 }
 };
 
 static struct test_packet bad[] = {
-    { (char *)bad_data_1, sizeof(bad_data_1), 0, "localhost"},
-    { (char *)bad_data_2, sizeof(bad_data_2), 0, "localhost"}
-=======
-    { (char *)good_data_1, sizeof(good_data_1) },
-    { (char *)good_data_2, sizeof(good_data_2) },
-    { (char *)good_data_3, sizeof(good_data_3) }
-};
-
-static struct test_packet bad[] = {
-    { (char *)ssl30_request, sizeof(ssl30_request) },
-    { (char *)bad_data_1, sizeof(bad_data_1) },
-    { (char *)bad_data_2, sizeof(bad_data_2) },
-    { (char *)bad_data_3, sizeof(bad_data_3) }
->>>>>>> 8ebaa93e
+    { (char *)ssl30_request, sizeof(ssl30_request), 0, "localhost" },
+    { (char *)bad_data_1, sizeof(bad_data_1), 0, "localhost" },
+    { (char *)bad_data_2, sizeof(bad_data_2), 0, "localhost" },
+    { (char *)bad_data_3, sizeof(bad_data_3), 0, "localhost"}
 };
 
 int main() {
@@ -344,7 +335,7 @@
         free(res.name);
     }
 
-    result = tls_protocol->parse_packet(good[0].packet, good[0].len, NULL);
+    result = tls_protocol->parse_packet(&l, good[0].packet, good[0].len, NULL);
     assert(result == -3);
 
     for (i = 0; i < sizeof(bad) / sizeof(struct test_packet); i++) {
